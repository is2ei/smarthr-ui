--- conflicted
+++ resolved
@@ -27,11 +27,6 @@
     "@types/react": "^16.8.16",
     "@types/react-dom": "^16.9.1",
     "@types/react-test-renderer": "^16.8.1",
-<<<<<<< HEAD
-    "@types/react-transition-group": "^4.2.3",
-    "@types/storybook__addon-actions": "^3.4.3",
-=======
->>>>>>> 6b1fc216
     "@types/storybook__react": "^4.0.2",
     "@types/styled-components": "^4.1.19",
     "babel-loader": "^8.0.5",
