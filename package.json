{
  "name": "smarthr-ui",
  "description": "SmartHR ui components built with React.",
  "version": "4.0.1",
  "author": "SmartHR-UI Team",
  "dependencies": {
    "lodash.merge": "^4.6.1",
    "lodash.range": "^3.2.0",
    "polished": "^3.4.1"
  },
  "devDependencies": {
    "@babel/core": "^7.2.2",
    "@storybook/addon-a11y": "^5.2.1",
    "@storybook/addon-actions": "^5.2.1",
    "@storybook/addon-viewport": "^5.2.1",
    "@storybook/addons": "^5.2.1",
    "@storybook/cli": "^5.2.1",
    "@storybook/react": "^5.2.1",
    "@storybook/theming": "^5.2.1",
    "@types/enzyme": "^3.10.1",
    "@types/enzyme-adapter-react-16": "^1.0.5",
    "@types/jest": "^24.0.12",
    "@types/lodash.merge": "^4.6.4",
    "@types/lodash.range": "^3.2.5",
    "@types/react": "^16.8.16",
    "@types/react-test-renderer": "^16.8.1",
    "@types/storybook__addon-actions": "^3.4.3",
    "@types/storybook__react": "^4.0.2",
    "@types/styled-components": "^4.1.19",
    "babel-loader": "^8.0.5",
    "enzyme": "^3.10.0",
    "enzyme-adapter-react-16": "^1.14.0",
    "enzyme-to-json": "^3.3.5",
    "eslint": "^6.0.1",
    "eslint-config-smarthr": "^2.0.0",
    "fixpack": "^2.3.1",
    "husky": "^3.0.0",
    "jest": "^24.1.0",
    "lint-staged": "^9.0.1",
    "npm-run-all": "^4.1.5",
    "prettier": "^1.17.0",
    "react": "^16.8.6",
    "react-dom": "^16.8.6",
    "react-test-renderer": "16.10.2",
    "reg-keygen-git-hash-plugin": "^0.7.16",
    "reg-notify-github-plugin": "^0.7.21",
    "reg-publish-s3-plugin": "^0.7.22",
    "reg-suit": "^0.8.1",
    "standard-version": "^7.0.0",
    "storybook-readme": "^5.0.3",
<<<<<<< HEAD
    "storycap": "^2.0.0",
    "styled-components": "^4.3.1",
    "stylelint": "^10.1.0",
=======
    "styled-components": "^4.4.0",
    "stylelint": "^11.1.1",
>>>>>>> 199fc4d8
    "stylelint-config-prettier": "^6.0.0",
    "stylelint-config-standard": "^19.0.0",
    "stylelint-config-styled-components": "^0.1.1",
    "stylelint-processor-styled-components": "^1.8.0",
    "ts-jest": "^24.0.0",
    "ts-loader": "^6.0.0",
    "typescript": "^3.2.4"
  },
  "peerDependencies": {
    "react": "^16.8.6",
    "react-dom": "^16.8.6",
    "styled-components": "^4.2.0"
  },
  "bugs": {
    "url": "https://github.com/kufu/smarthr-ui/issues"
  },
  "engines": {
    "node": ">=8.0.0"
  },
  "files": [
    "esm",
    "lib"
  ],
  "homepage": "https://github.com/kufu/smarthr-ui#readme",
  "husky": {
    "hooks": {
      "pre-commit": "lint-staged"
    }
  },
  "keywords": [
    "react",
    "react-component",
    "smarthr",
    "typescript"
  ],
  "license": "MIT",
  "lint-staged": {
    "*.{ts,tsx}": [
      "eslint --fix",
      "git add"
    ]
  },
  "main": "lib/index.js",
  "module": "esm/index.js",
  "publishConfig": {
    "access": "public",
    "registry": "https://registry.npmjs.org"
  },
  "repository": {
    "type": "git",
    "url": "git+https://github.com/kufu/smarthr-ui.git"
  },
  "scripts": {
    "build": "run-p build:*",
    "build:lib": "tsc -p tsconfig.build.json",
    "build:esm": "tsc -p tsconfig.esm.build.json",
    "build-storybook": "build-storybook",
    "clean": "rimraf ./lib",
    "fix": "fixpack",
    "format": "eslint --fix 'src/**/*.ts{,x}'",
    "lint": "run-p lint:*",
    "lint:eslint": "eslint 'src/**/*.ts{,x}'",
    "lint:style": "stylelint 'src/**/*.ts{,x}'",
    "lint:tsc": "tsc --noEmit",
    "prepublishOnly": "run-s clean lint build",
    "pretest-visual": "storycap --serverCmd \"start-storybook -p 6006 --ci\" http://localhost:6006 -o actual_images  --serverTimeout 3600000",
    "release": "standard-version",
    "release:dryrun": "standard-version --dry-run",
    "storybook": "start-storybook -p 6006",
    "test": "jest",
    "test:update-snapshot": "jest --updateSnapshot",
    "test-visual": "reg-suit run"
  },
  "sideEffects": false,
  "typings": "lib/index.d.ts"
}<|MERGE_RESOLUTION|>--- conflicted
+++ resolved
@@ -48,14 +48,9 @@
     "reg-suit": "^0.8.1",
     "standard-version": "^7.0.0",
     "storybook-readme": "^5.0.3",
-<<<<<<< HEAD
     "storycap": "^2.0.0",
-    "styled-components": "^4.3.1",
-    "stylelint": "^10.1.0",
-=======
     "styled-components": "^4.4.0",
     "stylelint": "^11.1.1",
->>>>>>> 199fc4d8
     "stylelint-config-prettier": "^6.0.0",
     "stylelint-config-standard": "^19.0.0",
     "stylelint-config-styled-components": "^0.1.1",
