{
  "name": "smarthr-ui",
  "description": "SmartHR ui components built with React.",
  "version": "4.0.1",
  "author": "SmartHR-UI Team",
  "dependencies": {
    "lodash.merge": "^4.6.1",
    "lodash.range": "^3.2.0",
    "polished": "^3.4.1",
    "react-icons": "^3.7.0"
  },
  "devDependencies": {
    "@babel/core": "^7.2.2",
    "@storybook/addon-a11y": "^5.2.5",
    "@storybook/addon-actions": "^5.2.5",
    "@storybook/addon-viewport": "^5.2.5",
    "@storybook/addons": "^5.2.5",
    "@storybook/cli": "^5.2.5",
    "@storybook/react": "^5.2.5",
    "@storybook/theming": "^5.2.5",
    "@types/enzyme": "^3.10.1",
    "@types/enzyme-adapter-react-16": "^1.0.5",
    "@types/jest": "^24.0.18",
    "@types/lodash.merge": "^4.6.4",
    "@types/lodash.range": "^3.2.5",
    "@types/react": "^16.8.16",
    "@types/react-dom": "^16.9.1",
    "@types/react-test-renderer": "^16.8.1",
    "@types/storybook__react": "^4.0.2",
    "@types/styled-components": "^4.1.19",
    "babel-loader": "^8.0.5",
    "enzyme": "^3.10.0",
    "enzyme-adapter-react-16": "^1.14.0",
    "enzyme-to-json": "^3.3.5",
    "eslint": "^6.0.1",
    "eslint-config-smarthr": "^2.0.0",
    "fixpack": "^2.3.1",
    "husky": "^3.0.0",
    "jest": "^24.9.0",
    "lint-staged": "^9.0.1",
    "npm-run-all": "^4.1.5",
    "prettier": "^1.17.0",
    "react": "^16.8.6",
    "react-dom": "^16.8.6",
    "react-test-renderer": "16.10.2",
    "reg-keygen-git-hash-plugin": "^0.7.16",
    "reg-notify-github-plugin": "^0.7.21",
    "reg-publish-s3-plugin": "^0.7.22",
    "reg-suit": "^0.8.1",
    "standard-version": "^7.0.0",
    "storybook-readme": "^5.0.8",
    "storycap": "^2.0.0",
    "styled-components": "^4.4.0",
    "stylelint": "^11.1.1",
    "stylelint-config-prettier": "^6.0.0",
    "stylelint-config-standard": "^19.0.0",
    "stylelint-config-styled-components": "^0.1.1",
<<<<<<< HEAD
    "stylelint-processor-styled-components": "^1.5.2",
    "ts-jest": "^24.0.2",
=======
    "stylelint-processor-styled-components": "^1.8.0",
    "ts-jest": "^24.0.0",
>>>>>>> 0514a7ce
    "ts-loader": "^6.0.0",
    "typescript": "^3.2.4"
  },
  "peerDependencies": {
    "react": "^16.8.6",
    "react-dom": "^16.8.6",
<<<<<<< HEAD
    "styled-components": "^4.3.1"
=======
    "styled-components": "^4.4.0"
>>>>>>> 0514a7ce
  },
  "bugs": {
    "url": "https://github.com/kufu/smarthr-ui/issues"
  },
  "engines": {
    "node": ">=8.0.0"
  },
  "files": [
    "esm",
    "lib"
  ],
  "homepage": "https://github.com/kufu/smarthr-ui#readme",
  "husky": {
    "hooks": {
      "pre-commit": "lint-staged"
    }
  },
  "keywords": [
    "react",
    "react-component",
    "smarthr",
    "typescript"
  ],
  "license": "MIT",
  "lint-staged": {
    "*.{ts,tsx}": [
      "eslint --fix",
      "git add"
    ]
  },
  "main": "lib/index.js",
  "module": "esm/index.js",
  "publishConfig": {
    "access": "public",
    "registry": "https://registry.npmjs.org"
  },
  "repository": {
    "type": "git",
    "url": "git+https://github.com/kufu/smarthr-ui.git"
  },
  "scripts": {
    "build": "run-p build:*",
    "build:lib": "tsc -p tsconfig.build.json",
    "build:esm": "tsc -p tsconfig.esm.build.json",
    "build-storybook": "build-storybook",
    "clean": "rimraf ./lib",
    "fix": "fixpack",
    "format": "eslint --fix 'src/**/*.ts{,x}'",
    "lint": "run-p lint:*",
    "lint:eslint": "eslint 'src/**/*.ts{,x}'",
    "lint:style": "stylelint 'src/**/*.ts{,x}'",
    "lint:tsc": "tsc --noEmit",
    "prepublishOnly": "run-s clean lint build",
    "pretest-visual": "storycap --serverCmd \"start-storybook -p 6006 --ci\" http://localhost:6006 -o actual_images  --serverTimeout 3600000",
    "release": "standard-version",
    "release:dryrun": "standard-version --dry-run",
    "storybook": "start-storybook -p 6006",
    "test": "jest",
    "test:update-snapshot": "jest --updateSnapshot",
    "test-visual": "reg-suit run"
  },
  "sideEffects": false,
  "typings": "lib/index.d.ts"
}<|MERGE_RESOLUTION|>--- conflicted
+++ resolved
@@ -55,24 +55,15 @@
     "stylelint-config-prettier": "^6.0.0",
     "stylelint-config-standard": "^19.0.0",
     "stylelint-config-styled-components": "^0.1.1",
-<<<<<<< HEAD
-    "stylelint-processor-styled-components": "^1.5.2",
     "ts-jest": "^24.0.2",
-=======
     "stylelint-processor-styled-components": "^1.8.0",
-    "ts-jest": "^24.0.0",
->>>>>>> 0514a7ce
     "ts-loader": "^6.0.0",
     "typescript": "^3.2.4"
   },
   "peerDependencies": {
     "react": "^16.8.6",
     "react-dom": "^16.8.6",
-<<<<<<< HEAD
-    "styled-components": "^4.3.1"
-=======
     "styled-components": "^4.4.0"
->>>>>>> 0514a7ce
   },
   "bugs": {
     "url": "https://github.com/kufu/smarthr-ui/issues"
