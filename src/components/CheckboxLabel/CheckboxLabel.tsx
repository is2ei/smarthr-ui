--- conflicted
+++ resolved
@@ -39,14 +39,8 @@
 `
 const Txt = styled.p`
   ${({ theme }: InjectedProps) => css`
-<<<<<<< HEAD
     margin: 0 0 0 ${theme.size.pxToRem(theme.size.space.XXS)};
-    color: ${theme.palette.TextBlack};
     font-size: ${theme.size.pxToRem(theme.size.font.TALL)};
-=======
-    margin: 0 0 0 ${theme.size.pxToRem(theme.size.space.xxs)};
     color: ${theme.palette.TEXT_BLACK};
-    font-size: ${theme.size.pxToRem(theme.size.font.tall)};
->>>>>>> 19a532de
   `}
 `