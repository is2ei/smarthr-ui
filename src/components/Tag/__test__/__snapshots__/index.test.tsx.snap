// Jest Snapshot v1, https://goo.gl/fbAQLP

exports[`Tag should be match snapshot 1`] = `
<Component
  type="success"
>
  <TagComponent
    theme={
      Object {
        "frame": Object {
          "border": Object {
            "default": "1px solid #d6d6d6",
            "lineStyle": "solid",
            "lineWidth": "1px",
            "radius": Object {
              "l": "8px",
              "m": "6px",
              "s": "3px",
            },
          },
        },
        "interaction": Object {
          "hover": Object {
            "animation": ".3s ease-out",
            "animationDuration": ".3s",
            "animationTiming": "ease-out",
            "feedbackOpacity": ".7",
          },
        },
        "palette": Object {
          "BACKGROUND": "#f5f6fa",
          "BORDER": "#d6d6d6",
          "COLUMN": "#f9f9f9",
          "DANGER": "#ef475b",
          "MAIN": "#00a5ab",
          "OVERLAY": "rgba(0,0,0,0.15)",
          "SCRIM": "rgba(0,0,0,0.5)",
          "TEXT_BLACK": "#333",
          "TEXT_GREY": "#767676",
          "WARNING": "#ff8800",
          "hoverColor": [Function],
        },
        "size": Object {
          "font": Object {
            "GRANDE": 18,
            "SHORT": 11,
            "TALL": 14,
            "VENTI": 24,
          },
          "mediaQuery": Object {
            "SP": 599,
            "TABLET": 959,
          },
          "pxToRem": [Function],
          "space": Object {
            "L": 40,
            "M": 32,
            "S": 24,
            "XL": 48,
            "XS": 16,
            "XXL": 56,
            "XXS": 8,
          },
        },
      }
    }
    type="success"
  >
    <styled.span
      className="success"
      theme={
        Object {
          "frame": Object {
            "border": Object {
              "default": "1px solid #d6d6d6",
              "lineStyle": "solid",
              "lineWidth": "1px",
              "radius": Object {
                "l": "8px",
                "m": "6px",
                "s": "3px",
              },
            },
          },
          "interaction": Object {
            "hover": Object {
              "animation": ".3s ease-out",
              "animationDuration": ".3s",
              "animationTiming": "ease-out",
              "feedbackOpacity": ".7",
            },
          },
          "palette": Object {
            "BACKGROUND": "#f5f6fa",
            "BORDER": "#d6d6d6",
            "COLUMN": "#f9f9f9",
            "DANGER": "#ef475b",
            "MAIN": "#00a5ab",
            "OVERLAY": "rgba(0,0,0,0.15)",
            "SCRIM": "rgba(0,0,0,0.5)",
            "TEXT_BLACK": "#333",
            "TEXT_GREY": "#767676",
            "WARNING": "#ff8800",
            "hoverColor": [Function],
          },
          "size": Object {
            "font": Object {
              "GRANDE": 18,
              "SHORT": 11,
              "TALL": 14,
              "VENTI": 24,
            },
            "mediaQuery": Object {
              "SP": 599,
              "TABLET": 959,
            },
            "pxToRem": [Function],
            "space": Object {
              "L": 40,
              "M": 32,
              "S": 24,
              "XL": 48,
              "XS": 16,
              "XXL": 56,
              "XXS": 8,
            },
          },
        }
      }
    >
      <StyledComponent
        className="success"
        forwardedComponent={
          Object {
            "$$typeof": Symbol(react.forward_ref),
            "attrs": Array [],
            "componentStyle": ComponentStyle {
              "componentId": "sc-bdVaJa",
              "isStatic": false,
<<<<<<< HEAD
              "lastClassName": "YIEZi",
=======
              "lastClassName": "pUjya",
>>>>>>> 805c9fba
              "rules": Array [
                "
  ",
                [Function],
                "
",
              ],
            },
            "displayName": "styled.span",
            "foldedComponentIds": Array [],
            "render": [Function],
            "styledComponentId": "sc-bdVaJa",
            "target": "span",
            "toString": [Function],
            "warnTooManyClasses": [Function],
            "withComponent": [Function],
          }
        }
        forwardedRef={null}
        theme={
          Object {
            "frame": Object {
              "border": Object {
                "default": "1px solid #d6d6d6",
                "lineStyle": "solid",
                "lineWidth": "1px",
                "radius": Object {
                  "l": "8px",
                  "m": "6px",
                  "s": "3px",
                },
              },
            },
            "interaction": Object {
              "hover": Object {
                "animation": ".3s ease-out",
                "animationDuration": ".3s",
                "animationTiming": "ease-out",
                "feedbackOpacity": ".7",
              },
            },
            "palette": Object {
              "BACKGROUND": "#f5f6fa",
              "BORDER": "#d6d6d6",
              "COLUMN": "#f9f9f9",
              "DANGER": "#ef475b",
              "MAIN": "#00a5ab",
              "OVERLAY": "rgba(0,0,0,0.15)",
              "SCRIM": "rgba(0,0,0,0.5)",
              "TEXT_BLACK": "#333",
              "TEXT_GREY": "#767676",
              "WARNING": "#ff8800",
              "hoverColor": [Function],
            },
            "size": Object {
              "font": Object {
                "GRANDE": 18,
                "SHORT": 11,
                "TALL": 14,
                "VENTI": 24,
              },
              "mediaQuery": Object {
                "SP": 599,
                "TABLET": 959,
              },
              "pxToRem": [Function],
              "space": Object {
                "L": 40,
                "M": 32,
                "S": 24,
                "XL": 48,
                "XS": 16,
                "XXL": 56,
                "XXS": 8,
              },
            },
          }
        }
      >
        <span
<<<<<<< HEAD
          className="success sc-bdVaJa YIEZi"
=======
          className="success sc-bdVaJa pUjya"
>>>>>>> 805c9fba
        >
          hello
        </span>
      </StyledComponent>
    </styled.span>
  </TagComponent>
</Component>
`;<|MERGE_RESOLUTION|>--- conflicted
+++ resolved
@@ -137,11 +137,7 @@
             "componentStyle": ComponentStyle {
               "componentId": "sc-bdVaJa",
               "isStatic": false,
-<<<<<<< HEAD
-              "lastClassName": "YIEZi",
-=======
-              "lastClassName": "pUjya",
->>>>>>> 805c9fba
+              "lastClassName": "dNYNqM",
               "rules": Array [
                 "
   ",
@@ -222,11 +218,7 @@
         }
       >
         <span
-<<<<<<< HEAD
-          className="success sc-bdVaJa YIEZi"
-=======
-          className="success sc-bdVaJa pUjya"
->>>>>>> 805c9fba
+          className="success sc-bdVaJa dNYNqM"
         >
           hello
         </span>
