--- conflicted
+++ resolved
@@ -137,11 +137,7 @@
             "componentStyle": ComponentStyle {
               "componentId": "sc-bdVaJa",
               "isStatic": false,
-<<<<<<< HEAD
-              "lastClassName": "dmHfcd",
-=======
               "lastClassName": "dNYNqM",
->>>>>>> e3257e37
               "rules": Array [
                 "
   ",
@@ -222,11 +218,7 @@
         }
       >
         <span
-<<<<<<< HEAD
-          className="success sc-bdVaJa dmHfcd"
-=======
           className="success sc-bdVaJa dNYNqM"
->>>>>>> e3257e37
         >
           hello
         </span>
