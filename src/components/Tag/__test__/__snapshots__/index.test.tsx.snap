// Jest Snapshot v1, https://goo.gl/fbAQLP

exports[`Tag should be match snapshot 1`] = `
<Component
  type="success"
>
  <TagComponent
    theme={
      Object {
        "frame": Object {
          "border": Object {
            "default": "1px solid #d6d6d6",
            "lineStyle": "solid",
            "lineWidth": "1px",
            "radius": Object {
              "l": "8px",
              "m": "6px",
              "s": "3px",
            },
          },
        },
        "interaction": Object {
          "hover": Object {
            "animation": ".3s ease-out",
            "animationDuration": ".3s",
            "animationTiming": "ease-out",
            "feedbackOpacity": ".7",
          },
        },
        "palette": Object {
          "BACKGROUND": "#f5f6fa",
          "BORDER": "#d6d6d6",
          "COLUMN": "#f9f9f9",
          "DANGER": "#ef475b",
          "MAIN": "#00a5ab",
          "OUTLINE": "rgba(0,165,171,0.5)",
          "OVERLAY": "rgba(0,0,0,0.15)",
          "SCRIM": "rgba(0,0,0,0.5)",
          "TEXT_BLACK": "#333",
          "TEXT_DISABLED": "#c1c1c1",
          "TEXT_GREY": "#767676",
          "WARNING": "#ff8800",
          "disableColor": [Function],
          "hoverColor": [Function],
        },
        "size": Object {
          "font": Object {
            "GRANDE": 18,
            "SHORT": 11,
            "TALL": 14,
            "VENTI": 24,
          },
          "mediaQuery": Object {
            "SP": 599,
            "TABLET": 959,
          },
          "pxToRem": [Function],
          "space": Object {
            "L": 40,
            "M": 32,
            "S": 24,
            "XL": 48,
            "XS": 16,
            "XXL": 56,
            "XXS": 8,
          },
        },
      }
    }
    type="success"
  >
    <styled.span
      className="success "
      theme={
        Object {
          "frame": Object {
            "border": Object {
              "default": "1px solid #d6d6d6",
              "lineStyle": "solid",
              "lineWidth": "1px",
              "radius": Object {
                "l": "8px",
                "m": "6px",
                "s": "3px",
              },
            },
          },
          "interaction": Object {
            "hover": Object {
              "animation": ".3s ease-out",
              "animationDuration": ".3s",
              "animationTiming": "ease-out",
              "feedbackOpacity": ".7",
            },
          },
          "palette": Object {
            "BACKGROUND": "#f5f6fa",
            "BORDER": "#d6d6d6",
            "COLUMN": "#f9f9f9",
            "DANGER": "#ef475b",
            "MAIN": "#00a5ab",
            "OUTLINE": "rgba(0,165,171,0.5)",
            "OVERLAY": "rgba(0,0,0,0.15)",
            "SCRIM": "rgba(0,0,0,0.5)",
            "TEXT_BLACK": "#333",
            "TEXT_DISABLED": "#c1c1c1",
            "TEXT_GREY": "#767676",
            "WARNING": "#ff8800",
            "disableColor": [Function],
            "hoverColor": [Function],
          },
          "size": Object {
            "font": Object {
              "GRANDE": 18,
              "SHORT": 11,
              "TALL": 14,
              "VENTI": 24,
            },
            "mediaQuery": Object {
              "SP": 599,
              "TABLET": 959,
            },
            "pxToRem": [Function],
            "space": Object {
              "L": 40,
              "M": 32,
              "S": 24,
              "XL": 48,
              "XS": 16,
              "XXL": 56,
              "XXS": 8,
            },
          },
        }
      }
    >
      <StyledComponent
        className="success "
        forwardedComponent={
          Object {
            "$$typeof": Symbol(react.forward_ref),
            "attrs": Array [],
            "componentStyle": ComponentStyle {
              "componentId": "sc-bdVaJa",
              "isStatic": false,
              "lastClassName": "dNYNqM",
              "rules": Array [
                "
  ",
                [Function],
                "
",
              ],
            },
            "displayName": "styled.span",
            "foldedComponentIds": Array [],
            "render": [Function],
            "styledComponentId": "sc-bdVaJa",
            "target": "span",
            "toString": [Function],
            "usesTheme": false,
            "warnTooManyClasses": [Function],
            "withComponent": [Function],
          }
        }
        forwardedRef={null}
        theme={
          Object {
            "frame": Object {
              "border": Object {
                "default": "1px solid #d6d6d6",
                "lineStyle": "solid",
                "lineWidth": "1px",
                "radius": Object {
                  "l": "8px",
                  "m": "6px",
                  "s": "3px",
                },
              },
            },
            "interaction": Object {
              "hover": Object {
                "animation": ".3s ease-out",
                "animationDuration": ".3s",
                "animationTiming": "ease-out",
                "feedbackOpacity": ".7",
              },
            },
            "palette": Object {
              "BACKGROUND": "#f5f6fa",
              "BORDER": "#d6d6d6",
              "COLUMN": "#f9f9f9",
              "DANGER": "#ef475b",
              "MAIN": "#00a5ab",
              "OUTLINE": "rgba(0,165,171,0.5)",
              "OVERLAY": "rgba(0,0,0,0.15)",
              "SCRIM": "rgba(0,0,0,0.5)",
              "TEXT_BLACK": "#333",
              "TEXT_DISABLED": "#c1c1c1",
              "TEXT_GREY": "#767676",
              "WARNING": "#ff8800",
              "disableColor": [Function],
              "hoverColor": [Function],
            },
            "size": Object {
              "font": Object {
                "GRANDE": 18,
                "SHORT": 11,
                "TALL": 14,
                "VENTI": 24,
              },
              "mediaQuery": Object {
                "SP": 599,
                "TABLET": 959,
              },
              "pxToRem": [Function],
              "space": Object {
                "L": 40,
                "M": 32,
                "S": 24,
                "XL": 48,
                "XS": 16,
                "XXL": 56,
                "XXS": 8,
              },
            },
          }
        }
      >
        <span
<<<<<<< HEAD
          className="success  sc-bdVaJa dNYNqM"
=======
          className="sc-bdVaJa iISWOs success"
>>>>>>> 0514a7ce
        >
          hello
        </span>
      </StyledComponent>
    </styled.span>
  </TagComponent>
</Component>
`;<|MERGE_RESOLUTION|>--- conflicted
+++ resolved
@@ -228,11 +228,7 @@
         }
       >
         <span
-<<<<<<< HEAD
-          className="success  sc-bdVaJa dNYNqM"
-=======
-          className="sc-bdVaJa iISWOs success"
->>>>>>> 0514a7ce
+          className="sc-bdVaJa dNYNqM success "
         >
           hello
         </span>
