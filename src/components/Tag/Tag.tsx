import * as React from 'react'
import styled, { css } from 'styled-components'

import { InjectedProps, withTheme } from '../../hocs/withTheme'

type Type = 'success' | 'warning' | 'error' | 'require'

interface Props {
  skeleton?: boolean
  type?: Type
  children: string
}

interface WrapperProps {
  skeleton: boolean
}

type MergedProps = Props & InjectedProps

const TagComponent: React.FC<MergedProps> = ({ skeleton = false, type, children, theme }) => {
  return (
    <Wrapper theme={theme} className={type} skeleton={skeleton}>
      {children}
    </Wrapper>
  )
}

const Wrapper = styled.span`
  ${({ theme, skeleton }: InjectedProps & WrapperProps) => {
    const { frame, size, palette } = theme
    const { MAIN, DANGER, WARNING, TEXT_GREY } = palette

    return css`
      margin: 0;
      padding: 0 ${size.pxToRem(theme.size.space.XXS)};
      display: inline-block;
      white-space: nowrap;
<<<<<<< HEAD
      font-size: ${size.font.SHORT}px;
=======
      font-size: ${size.font.tasting}px;
      font-weight: bold;
>>>>>>> 3cf96f34
      border: ${frame.border.default};
      background-color: transparent;
      color: ${TEXT_GREY};

      &.success {
        border: 1px solid ${MAIN};
        background-color: ${skeleton ? 'transparent' : MAIN};
        color: ${skeleton ? MAIN : '#fff'};
      }

      &.error {
        border: 1px solid ${DANGER};
        background-color: ${skeleton ? 'transparent' : DANGER};
        color: ${skeleton ? DANGER : '#fff'};
      }

      &.warning {
        border: 1px solid ${WARNING};
        background-color: ${skeleton ? 'transparent' : WARNING};
        color: ${skeleton ? WARNING : '#fff'};
      }

      &.require {
        border: 1px solid ${WARNING};
        background-color: ${skeleton ? 'transparent' : WARNING};
        color: ${skeleton ? WARNING : '#fff'};
      }
    `
  }}
`

export const Tag = withTheme(TagComponent)<|MERGE_RESOLUTION|>--- conflicted
+++ resolved
@@ -35,12 +35,7 @@
       padding: 0 ${size.pxToRem(theme.size.space.XXS)};
       display: inline-block;
       white-space: nowrap;
-<<<<<<< HEAD
       font-size: ${size.font.SHORT}px;
-=======
-      font-size: ${size.font.tasting}px;
-      font-weight: bold;
->>>>>>> 3cf96f34
       border: ${frame.border.default};
       background-color: transparent;
       color: ${TEXT_GREY};
