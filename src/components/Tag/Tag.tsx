--- conflicted
+++ resolved
@@ -19,12 +19,6 @@
   )
 }
 
-<<<<<<< HEAD
-const Wrapper = styled.span`
-  ${({ theme, skeleton }: InjectedProps & WrapperProps) => {
-    const { frame, size, palette } = theme
-    const { MAIN, DANGER, WARNING, TEXT_GREY } = palette
-=======
 const BorderStyle = css`
   ${({ theme }: InjectedProps) => {
     return css`
@@ -41,7 +35,6 @@
     `
   }}
 `
->>>>>>> e3257e37
 
 const Wrapper = styled.span`
   ${({ theme }: InjectedProps) => {
@@ -52,12 +45,6 @@
       padding: 0 ${theme.size.pxToRem(theme.size.space.XXS)};
       display: inline-block;
       white-space: nowrap;
-<<<<<<< HEAD
-      font-size: ${size.font.SHORT}px;
-      border: ${frame.border.default};
-      background-color: transparent;
-      color: ${TEXT_GREY};
-=======
       font-size: ${theme.size.pxToRem(theme.size.font.SHORT)};
       font-weight: bold;
       line-height: ${theme.size.pxToRem(20)};
@@ -67,7 +54,6 @@
         border-color: ${theme.palette.BORDER};
         color: ${theme.palette.TEXT_GREY};
       }
->>>>>>> e3257e37
 
       &.success {
         ${BorderStyle}
