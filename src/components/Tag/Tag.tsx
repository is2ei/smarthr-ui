import * as React from 'react'
import styled, { css } from 'styled-components'

import { InjectedProps, withTheme } from '../../hocs/withTheme'

type Type = 'done' | 'success' | 'process' | 'required' | 'disabled' | 'must' | 'warning' | 'error'

interface Props {
  type?: Type
  children: string
}
type MergedProps = Props & InjectedProps

const TagComponent: React.FC<MergedProps> = ({ type = 'done', children, theme }) => {
  return (
    <Wrapper theme={theme} className={type}>
      {children}
    </Wrapper>
  )
}

const BorderStyle = css`
  ${({ theme }: InjectedProps) => {
    return css`
      border: ${theme.frame.border.default};
    `
  }}
`

const FillStyle = css`
  ${({ theme }: InjectedProps) => {
    return css`
      background-color: ${theme.palette.BORDER};
      color: #fff;
    `
  }}
`

const Wrapper = styled.span`
  ${({ theme }: InjectedProps) => {
    return css`
      height: ${theme.size.pxToRem(20)};
      box-sizing: border-box;
      margin: 0;
<<<<<<< HEAD
      padding: 0 ${theme.size.pxToRem(theme.size.space.xxs)};
      display: inline-block;
      white-space: nowrap;
      font-size: ${theme.size.pxToRem(theme.size.font.tasting)};
      font-weight: bold;
      line-height: ${theme.size.pxToRem(20)};

      &.done {
        ${BorderStyle}
        border-color: ${theme.palette.BORDER};
        color: ${theme.palette.TEXT_GREY};
      }
=======
      padding: 0 ${size.pxToRem(theme.size.space.XXS)};
      display: inline-block;
      white-space: nowrap;
      font-size: ${size.font.SHORT}px;
      border: ${frame.border.default};
      background-color: transparent;
      color: ${BORDER};
>>>>>>> 805c9fba

      &.success {
        ${BorderStyle}
        border-color: ${theme.palette.MAIN};
        color: ${theme.palette.MAIN};
      }

      &.process {
        ${BorderStyle}
        border-color: ${theme.palette.WARNING};
        color: ${theme.palette.WARNING};
      }

      &.required {
        ${BorderStyle}
        border-color: ${theme.palette.DANGER};
        color: ${theme.palette.DANGER};
      }

      &.disabled {
        ${FillStyle}
        background-color: ${theme.palette.TEXT_GREY};
      }

      &.must {
        ${FillStyle}
        background-color: ${theme.palette.MAIN};
      }

      &.warning {
        ${FillStyle}
        background-color: ${theme.palette.WARNING};
      }

      &.error {
        ${FillStyle}
        background-color: ${theme.palette.DANGER};
      }
    `
  }}
`

export const Tag = withTheme(TagComponent)<|MERGE_RESOLUTION|>--- conflicted
+++ resolved
@@ -42,11 +42,10 @@
       height: ${theme.size.pxToRem(20)};
       box-sizing: border-box;
       margin: 0;
-<<<<<<< HEAD
-      padding: 0 ${theme.size.pxToRem(theme.size.space.xxs)};
+      padding: 0 ${theme.size.pxToRem(theme.size.space.XXS)};
       display: inline-block;
       white-space: nowrap;
-      font-size: ${theme.size.pxToRem(theme.size.font.tasting)};
+      font-size: ${theme.size.pxToRem(theme.size.font.SHORT)};
       font-weight: bold;
       line-height: ${theme.size.pxToRem(20)};
 
@@ -55,15 +54,6 @@
         border-color: ${theme.palette.BORDER};
         color: ${theme.palette.TEXT_GREY};
       }
-=======
-      padding: 0 ${size.pxToRem(theme.size.space.XXS)};
-      display: inline-block;
-      white-space: nowrap;
-      font-size: ${size.font.SHORT}px;
-      border: ${frame.border.default};
-      background-color: transparent;
-      color: ${BORDER};
->>>>>>> 805c9fba
 
       &.success {
         ${BorderStyle}
