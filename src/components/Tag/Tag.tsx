--- conflicted
+++ resolved
@@ -28,11 +28,7 @@
 const Wrapper = styled.span`
   ${({ theme, skeleton }: InjectedProps & WrapperProps) => {
     const { frame, size, palette } = theme
-<<<<<<< HEAD
-    const { Main, Danger, Warning, TextGrey } = palette
-=======
     const { MAIN, DANGER, WARNING, BORDER } = palette
->>>>>>> 19a532de
 
     return css`
       margin: 0;
@@ -43,11 +39,7 @@
       font-weight: bold;
       border: ${frame.border.default};
       background-color: transparent;
-<<<<<<< HEAD
-      color: ${TextGrey};
-=======
       color: ${BORDER};
->>>>>>> 19a532de
 
       &.success {
         border: 1px solid ${MAIN};
