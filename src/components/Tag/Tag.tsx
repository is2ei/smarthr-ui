--- conflicted
+++ resolved
@@ -28,29 +28,17 @@
 const Wrapper = styled.span`
   ${({ theme, skeleton }: InjectedProps & WrapperProps) => {
     const { frame, size, palette } = theme
-<<<<<<< HEAD
-    const { Main, Danger, Warning, TextGrey } = palette
-=======
     const { MAIN, DANGER, WARNING, BORDER } = palette
->>>>>>> 805c9fba
 
     return css`
       margin: 0;
       padding: 0 ${size.pxToRem(theme.size.space.XXS)};
       display: inline-block;
       white-space: nowrap;
-<<<<<<< HEAD
-      font-size: ${size.font.tasting}px;
-      font-weight: bold;
-      border: ${frame.border.default};
-      background-color: transparent;
-      color: ${TextGrey};
-=======
       font-size: ${size.font.SHORT}px;
       border: ${frame.border.default};
       background-color: transparent;
       color: ${BORDER};
->>>>>>> 805c9fba
 
       &.success {
         border: 1px solid ${MAIN};
