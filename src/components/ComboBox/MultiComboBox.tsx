import React, {
  ChangeEvent,
  HTMLAttributes,
  useCallback,
  useLayoutEffect,
  useMemo,
  useRef,
  useState,
} from 'react'
import styled, { css } from 'styled-components'

import { Theme, useTheme } from '../../hooks/useTheme'
import { useOuterClick } from '../../hooks/useOuterClick'
import { hasParentElementByClassName } from './multiComboBoxHelper'
import { useClassNames } from './useClassNames'

import { FaCaretDownIcon } from '../Icon'
import { useListBox } from './useListBox'
import { MultiSelectedItem } from './MultiSelectedItem'
// import { MultiOffScreenSelectedLive } from './MultiOffScreenSelectedLive'
import { convertMatchableString } from './comboBoxHelper'
import { Item } from './types'

type Props<T> = {
  /**
   * 選択可能なアイテムのリスト
   */
  items: Array<Item<T>>
  /**
   * 選択されているアイテムのリスト
   */
  selectedItems: Array<Item<T> & { deletable?: boolean }>
  /**
   * input 要素の `name` 属性の値
   */
  name?: string
  /**
   * input 要素の `disabled` 属性の値
   */
  disabled?: boolean
  /**
   * `true` のとき、コンポーネントの外枠が `DANGER` カラーになる
   */
  error?: boolean
  /**
   * `true` のとき、 `items` 内に存在しないアイテムを新しく追加できるようになる
   */
  creatable?: boolean
  /**
   * input 要素の `placeholder` 属性の値
   */
  placeholder?: string
  /**
   * `true` のとき、ドロップダウンリスト内にローダーを表示する
   */
  isLoading?: boolean
  /**
   * 選択されているアイテムのラベルを省略表示するかどうか
   */
  selectedItemEllipsis?: boolean
  /**
   * input 要素の `width` スタイルに適用する値
   */
  width?: number | string
  /**
   * テキストボックスの `value` 属性の値。
   * `onChangeInput` と併せて設定することで、テキストボックスの挙動が制御可能になる。
   */
  inputValue?: string
  /**
   * コンポーネント内の一番外側の要素に適用するクラス名
   */
  className?: string
  /**
   * input 要素の `value` が変わった時に発火するコールバック関数
   * @deprecated `onChange` は非推奨なため、代わりに `onChangeInput` を使用してください。
   */
  onChange?: (e: ChangeEvent<HTMLInputElement>) => void
  /**
   * input 要素の `value` が変わった時に発火するコールバック関数
   */
  onChangeInput?: (e: ChangeEvent<HTMLInputElement>) => void
  /**
   * `items` 内に存在しないアイテムが追加されたときに発火するコールバック関数
   */
  onAdd?: (label: string) => void
  /**
   * 選択されているアイテムの削除ボタンがクリックされた時に発火するコールバック関数
   */
  onDelete?: (item: Item<T>) => void
  /**
   * アイテムが選択された時に発火するコールバック関数
   */
  onSelect?: (item: Item<T>) => void
  /**
   * 選択されているアイテムのリストが変わった時に発火するコールバック関数
   */
  onChangeSelected?: (selectedItems: Array<Item<T>>) => void
  /**
   * コンポーネントがフォーカスされたときに発火するコールバック関数
   */
  onFocus?: () => void
  /**
   * コンポーネントからフォーカスが外れた時に発火するコールバック関数
   */
  onBlur?: () => void
}

type ElementProps<T> = Omit<HTMLAttributes<HTMLDivElement>, keyof Props<T>>

export function MultiComboBox<T>({
  items,
  selectedItems,
  name,
  disabled = false,
  error = false,
  creatable = false,
  placeholder = '',
  isLoading,
  selectedItemEllipsis,
  width = 'auto',
  inputValue: controlledInputValue,
  className = '',
  onChange,
  onChangeInput,
  onAdd,
  onDelete,
  onSelect,
  onChangeSelected,
  onFocus,
  onBlur,
  ...props
}: Props<T> & ElementProps<T>) {
  const theme = useTheme()
  const classNames = useClassNames().multi
  const outerRef = useRef<HTMLDivElement>(null)
  const inputRef = useRef<HTMLInputElement>(null)
  const [isFocused, setIsFocused] = useState(false)
  const isInputControlled = useMemo(
    () => controlledInputValue !== undefined,
    [controlledInputValue],
  )
  const [uncontrolledInputValue, setUncontrolledInputValue] = useState('')
  const inputValue = isInputControlled ? controlledInputValue : uncontrolledInputValue
  const [isComposing, setIsComposing] = useState(false)
  const selectedLabels = useMemo(() => selectedItems.map(({ label }) => label), [selectedItems])
  const filteredItems = items.filter(({ label }) => {
    if (selectedLabels.includes(label)) return false
    if (!inputValue) return true
    return convertMatchableString(label).includes(convertMatchableString(inputValue))
  })
  const isDuplicate = items.some((item) => item.label === inputValue)
  const hasSelectableExactMatch = filteredItems.some((item) => item.label === inputValue)
  const {
    renderListBox,
    calculateDropdownRect,
    resetActiveOptionIndex,
    handleInputKeyDown,
    listBoxRef,
    aria,
  } = useListBox({
    items: filteredItems,
    inputValue,
    onAdd,
    onSelect: (selected) => {
      onSelect && onSelect(selected)
      onChangeSelected && onChangeSelected(selectedItems.concat(selected))
    },
    isExpanded: isFocused,
    isAddable: creatable && !!inputValue && !isDuplicate,
    isDuplicate: creatable && !!inputValue && isDuplicate && !hasSelectableExactMatch,
    hasNoMatch:
      (!creatable && filteredItems.length === 0) ||
      (creatable && filteredItems.length === 0 && !inputValue),
    isLoading,
    classNames: classNames.listBox,
  })

  const focus = useCallback(() => {
    onFocus && onFocus()
    setIsFocused(true)
    resetActiveOptionIndex()
  }, [onFocus, resetActiveOptionIndex])
  const blur = useCallback(() => {
    if (!isFocused) return
    onBlur && onBlur()
    setIsFocused(false)
  }, [isFocused, onBlur])

  const caretIconColor = useMemo(() => {
    if (isFocused) return theme.color.TEXT_BLACK
    if (disabled) return theme.color.TEXT_DISABLED
    return theme.color.TEXT_GREY
  }, [disabled, isFocused, theme])

  useOuterClick(
    [outerRef, listBoxRef],
    useCallback(() => {
      blur()
    }, [blur]),
  )

  useLayoutEffect(() => {
    if (!isInputControlled) {
      setUncontrolledInputValue('')
    }

    if (isFocused && inputRef.current) {
      inputRef.current.focus()
    }
  }, [isFocused, isInputControlled, selectedItems])

  useLayoutEffect(() => {
    // ドロップダウン表示時に位置を計算する
    if (outerRef.current && isFocused) {
      calculateDropdownRect(outerRef.current)
    }
    // 選択済みアイテムによってコンボボックスの高さが変わりうるので selectedItems を依存に含める
  }, [calculateDropdownRect, isFocused, selectedItems])

  const disabledClassName = useMemo(() => (disabled ? 'disabled' : ''), [disabled])

  return (
    <Container
      {...props}
      themes={theme}
      width={width}
      ref={outerRef}
      className={`${className} ${classNames.wrapper} ${disabledClassName}`}
      onClick={(e) => {
        if (
          !hasParentElementByClassName(e.target as HTMLElement, classNames.deleteButton) &&
          !disabled &&
          !isFocused
        ) {
          focus()
        }
      }}
      onKeyDown={(e) => {
        if (e.key === 'Escape' || e.key === 'Esc') {
          e.stopPropagation()
          blur()
        }
      }}
    >
      <InputArea themes={theme}>
        <SelectedList themes={theme} aria-label="選択済みの項目" aria-live="polite" aria-atomic>
          {selectedItems.map((selectedItem) => (
            <li key={selectedItem.label}>
              <MultiSelectedItem
                item={selectedItem}
                disabled={disabled}
                onDelete={() => {
                  onDelete && onDelete(selectedItem)
                  onChangeSelected &&
                    onChangeSelected(
                      selectedItems.filter(
                        (selected) =>
                          selected.label !== selectedItem.label ||
                          selected.value !== selectedItem.value,
                      ),
                    )
                }}
                enableEllipsis={selectedItemEllipsis}
              />
            </li>
          ))}
        </SelectedList>
        {/* <MultiOffScreenSelectedLive selectedLabels={selectedLabels} /> */}

        <InputWrapper className={isFocused ? undefined : 'hidden'}>
          <Input
            type="text"
            name={name}
            value={inputValue}
            disabled={disabled}
            ref={inputRef}
            themes={theme}
            onChange={(e) => {
              if (onChange) onChange(e)
              if (onChangeInput) onChangeInput(e)
              if (!isInputControlled) {
                setUncontrolledInputValue(e.currentTarget.value)
              }
            }}
            onFocus={() => {
              if (!isFocused) {
                focus()
              }
            }}
            onCompositionStart={() => setIsComposing(true)}
            onCompositionEnd={() => setIsComposing(false)}
            onKeyDown={(e) => {
              if (isComposing) {
                return
              }
              if (e.key === 'Tab') {
                blur()
                return
              }
              handleInputKeyDown(e)
            }}
            autoComplete="off"
            role="combobox"
            aria-owns={aria.listBoxId}
            aria-haspopup="listbox"
            aria-expanded={isFocused}
            aria-invalid={error || undefined}
            aria-disabled={disabled}
            aria-activedescendant={aria.activeDescendant}
            aria-autocomplete="list"
            aria-controls={aria.listBoxId}
            className={classNames.input}
          />
        </InputWrapper>

        {selectedItems.length === 0 && placeholder && !isFocused && (
          <Placeholder themes={theme} className={`${classNames.placeholder} ${disabledClassName}`}>
            {placeholder}
          </Placeholder>
        )}
      </InputArea>

      <Suffix themes={theme}>
        <FaCaretDownIcon color={caretIconColor} />
      </Suffix>

      {renderListBox()}
    </Container>
  )
}

const Container = styled.div<{ themes: Theme; width: number | string }>`
  ${({ themes, width }) => {
    const { border, radius, color, shadow, spacingByChar } = themes

    return css`
      display: inline-flex;
      min-width: calc(62px + 32px + ${spacingByChar(0.5)} * 2);
      width: ${typeof width === 'number' ? `${width}px` : width};
      border-radius: ${radius.m};
      border: ${border.shorthand};
      box-sizing: border-box;
      background-color: ${color.WHITE};
      cursor: text;

      &[aria-expanded='true'] {
        box-shadow: ${shadow.OUTLINE};
      }

      &[aria-invalid='true'] {
        border-color: ${color.DANGER};
      }

      &.disabled {
        background-color: ${color.hoverColor(color.WHITE)};
        cursor: not-allowed;
      }
    `
  }}
`
const InputArea = styled.div<{ themes: Theme }>`
  ${({ themes: { spacingByChar } }) => css`
    flex: 1;
    overflow-y: auto;
    max-height: 300px;
    padding: ${spacingByChar(0.25)} ${spacingByChar(0.5)};

    /**
     * for IE
     * display: contents がサポートされていれば（IE以外）、 input要素は flex によって選択済み項目リストの横に並べて配置するが、
     * IE では flex レイアウトを使わずに、input要素は選択済み項目リストの下に配置する。
     */
    @supports (display: contents) and (gap: 1px) {
      display: flex;
      flex-wrap: wrap;
      gap: ${spacingByChar(0.25)} ${spacingByChar(0.5)};
    }
  `}
`
const SelectedList = styled.ul<{ themes: Theme }>`
  ${({ themes }) => {
    const { spacingByChar } = themes

    return css`
      padding: 0;
      list-style: none;

      /* for IE: gap フォールバック用の margin の外側の打ち消し */
      margin: calc(-${spacingByChar(0.25)} / 2) calc(-${spacingByChar(0.5)} / 2);
      > li {
        max-width: calc(100% - ${spacingByChar(0.5)});

        /* for IE: gap のフォールバック */
        margin: calc(${spacingByChar(0.25)} / 2) calc(${spacingByChar(0.5)} / 2);
      }

      display: flex;
      flex-wrap: wrap;
      @supports (display: contents) and (gap: 1px) {
        display: contents;

        /* for IE の gap フォールバックを打ち消し */
        flex-wrap: revert;
        > li {
          margin: revert;
        }
      }
    `
  }}
`
const InputWrapper = styled.div`
  flex: 1;
  &.hidden {
    position: absolute;
    opacity: 0;
    pointer-events: none;
  }
<<<<<<< HEAD
=======

  flex: 1;
>>>>>>> 525e9626
`
const Input = styled.input<{ themes: Theme }>`
  ${({ themes }) => {
    const { fontSize, leading, spacingByChar } = themes

    return css`
      min-width: 80px;
      width: 100%;
      height: 1rem;
      padding: ${spacingByChar(0.5)} 0;
      border: none;
      font-size: ${fontSize.M};
      line-height: ${leading.NONE};
      box-sizing: content-box;
      outline: none;
      &[disabled] {
        display: none;
      }
    `
  }}
`
const Placeholder = styled.p<{ themes: Theme }>`
  ${({ themes }) => {
    const { color, fontSize, leading, spacingByChar } = themes

    return css`
      height: 1rem;
      margin: 0;
      padding: ${spacingByChar(0.5)} 0;
      color: ${color.TEXT_GREY};
      font-size: ${fontSize.M};
      line-height: ${leading.NONE};

      &.disabled {
        color: ${color.TEXT_DISABLED};
      }
    `
  }}
`
const Suffix = styled.div<{ themes: Theme }>`
  ${({ themes: { spacingByChar, border } }) =>
    css`
      display: flex;
      justify-content: center;
      align-items: center;
      margin: ${spacingByChar(0.5)} 0;
      padding: 0 ${spacingByChar(0.5)};
      border-left: ${border.shorthand};
      box-sizing: border-box;
    `}
`<|MERGE_RESOLUTION|>--- conflicted
+++ resolved
@@ -416,11 +416,6 @@
     opacity: 0;
     pointer-events: none;
   }
-<<<<<<< HEAD
-=======
-
-  flex: 1;
->>>>>>> 525e9626
 `
 const Input = styled.input<{ themes: Theme }>`
   ${({ themes }) => {
