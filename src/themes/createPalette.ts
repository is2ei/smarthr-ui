--- conflicted
+++ resolved
@@ -1,6 +1,5 @@
 import { merge } from '../libs/lodash'
-<<<<<<< HEAD
-import { darken, rgba } from 'polished'
+import { darken, rgba, transparentize } from 'polished'
 
 // Allow deviations from the JavaScript naming convention to match SmartHR design guidelines
 export interface PaletteProperty {
@@ -14,28 +13,11 @@
   WARNING?: string
   SCRIM?: string
   OVERLAY?: string
-=======
-import { darken, transparentize } from 'polished'
-
-// Allow deviations from the JavaScript naming convention to match SmartHR design guidelines
-export interface PaletteProperty {
-  TextBlack?: string
-  TextGrey?: string
-  Border?: string
-  Background?: string
-  Column?: string
-  Main?: string
-  Danger?: string
-  Warning?: string
-  Scrim?: string
-  Overlay?: string
-  Outline?: string
->>>>>>> 8d94b91c
+  OUTLINE?: string
 }
 
 export interface CreatedPaletteTheme {
   hoverColor: (value: string) => string
-<<<<<<< HEAD
   disableColor: (value: string) => string
   TEXT_BLACK: string
   TEXT_GREY: string
@@ -47,27 +29,10 @@
   WARNING: string
   SCRIM: string
   OVERLAY: string
-=======
-  TextBlack: string
-  TextGrey: string
-  Border: string
-  Background: string
-  Column: string
-  Main: string
-  Danger: string
-  Warning: string
-  Scrim: string
-  Overlay: string
-  Outline: string
->>>>>>> 8d94b91c
+  OUTLINE: string
 }
 
-const hoverColor = (value: string): string => darken(0.05, value)
-const disableColor = (value: string): string => rgba(value, 0.5)
-
-export const defaultPalette: CreatedPaletteTheme = {
-  hoverColor,
-  disableColor,
+export const defaultPalette = {
   TEXT_BLACK: '#333',
   TEXT_GREY: '#767676',
   BORDER: '#d6d6d6',
@@ -83,16 +48,14 @@
 export const createPalette = (userPalette: PaletteProperty = {}) => {
   const created: CreatedPaletteTheme = merge(
     {
-<<<<<<< HEAD
-=======
       hoverColor: (value: string): string => darken(0.05, value),
-      Outline: transparentize(0.5, defaultPalette.Main),
->>>>>>> 8d94b91c
+      disableColor: (value: string): string => rgba(value, 0.5),
+      OUTLINE: transparentize(0.5, defaultPalette.MAIN),
       ...defaultPalette,
     },
     userPalette,
-    userPalette.Outline == null && userPalette.Main != null
-      ? { Outline: transparentize(0.5, userPalette.Main) }
+    userPalette.OUTLINE == null && userPalette.MAIN != null
+      ? { OUTLINE: transparentize(0.5, userPalette.MAIN) }
       : null,
   )
   return created
