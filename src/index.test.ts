import ts from 'typescript'
import util from 'util'
import fs from 'fs'

const readFile = util.promisify(fs.readFile)
const readdir = util.promisify(fs.readdir)

<<<<<<< HEAD
const IGNORE_DIRS = ['__tests__', 'Icon']
=======
const IGNORE_DIRS = ['__tests__']
>>>>>>> a60ab197

describe('index', () => {
  it('should export all components in the components directory from index.ts', async () => {
    const actual = await getExportedComponents('./src/index.ts')
    const expected = await getExistingComponents('./src/components/', IGNORE_DIRS)
    expect(expected.sort()).toEqual(actual.sort())
  })
})

const getAllExportPaths = (sourceFile: ts.SourceFile): string[] => {
  const exportPaths: string[] = []
  ts.forEachChild(sourceFile, node => {
    if (ts.isExportDeclaration(node)) {
      node.forEachChild((child: ts.Node) => {
        if (ts.isStringLiteral(child)) {
          exportPaths.push(`${child.text}`)
        }
      })
    }
  })
  return exportPaths
}

const isNonComponentsExports = (file: string) => file.indexOf('./components/') !== -1
const getComponentName = (file: string) => file.replace('./components/', '')

const parseFile = async (filePath: string): Promise<string[]> => {
  const source = await readFile(filePath)
  const sourceFile = ts.createSourceFile(filePath, source.toString(), ts.ScriptTarget.Latest)
  return getAllExportPaths(sourceFile)
}

const getExportedComponents = async (file: string): Promise<string[]> => {
  const files = await parseFile(file)
  return files.filter(isNonComponentsExports).map(getComponentName)
}

const getExistingComponents = async (file: string, filterDirs: string[]): Promise<string[]> => {
  const dirs = await readdir(file)
  return dirs.filter(dir => !filterDirs.includes(dir))
}<|MERGE_RESOLUTION|>--- conflicted
+++ resolved
@@ -5,11 +5,7 @@
 const readFile = util.promisify(fs.readFile)
 const readdir = util.promisify(fs.readdir)
 
-<<<<<<< HEAD
-const IGNORE_DIRS = ['__tests__', 'Icon']
-=======
 const IGNORE_DIRS = ['__tests__']
->>>>>>> a60ab197
 
 describe('index', () => {
   it('should export all components in the components directory from index.ts', async () => {
